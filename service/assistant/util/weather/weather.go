// Copyright 2025 Google LLC
//
// Licensed under the Apache License, Version 2.0 (the "License");
// you may not use this file except in compliance with the License.
// You may obtain a copy of the License at
//
//      http://www.apache.org/licenses/LICENSE-2.0
//
// Unless required by applicable law or agreed to in writing, software
// distributed under the License is distributed on an "AS IS" BASIS,
// WITHOUT WARRANTIES OR CONDITIONS OF ANY KIND, either express or implied.
// See the License for the specific language governing permissions and
// limitations under the License.

package weather

import (
    "context"
    "encoding/json"
    "fmt"
    "net/http"
    "strings"
    "time"
)

// Weather data structures for the API response
type Forecast struct {
    CalendarDayTemperatureMax []int
    CalendarDayTemperatureMin []int
    DayOfWeek                 []string
    MoonPhaseCode             []string
    MoonPhase                 []string
    MoonPhaseDay              []int
    Narrative                 []string
    SunriseTimeLocal          []string
    SunsetTimeLocal           []string
    MoonriseTimeLocal         []string
    MoonsetTimeLocal          []string
    Qpf                       []float32
    QpfSnow                   []float32
    DayParts                  []ForecastDayPart
}

type ForecastDayPart struct {
    CloudCover            []*int
    DayOrNight            []*string
    DaypartName           []*string
    IconCode              []*int
    IconCodeExtend        []*int
    Narrative             []*string
    PrecipChance          []*int
    PrecipType            []*string
    Temperature           []*int
    WindDirectionCardinal []*string
    WindSpeed             []*int
    WxPhraseLong          []*string
}

type CurrentConditions struct {
    CloudCover             int
    CloudCoverPhrase       string
    DayOfWeek              string
    DayOrNight             string
    Description            string
    IconCode               int
    Precip1Hour            float32
    RelativeHumidity       int
    SunriseTimeLocal       string
    SunsetTimeLocal        string
    Temperature            int
    TemperatureFeelsLike   int
    TemperatureMax24Hour   int
    TemperatureMin24Hour   int
    TemperatureWindChill   int
    UVIndex                int
    Visibility             float32
    WindDirectionCardinal  string
    WindSpeed              int
}

type HourlyForecast struct {
    Temperature    []int
    WxPhraseLong   []string
    PrecipChance   []int
    PrecipType     []string
    ValidTimeLocal []string
    UVIndex        []int
}

type openMeteoParams struct {
    tempUnit    string
    windUnit    string
    precipUnit  string
    timeFormat  string
}

<<<<<<< HEAD
func mapUnit(unit string) (openMeteoParams, error) {
    params := openMeteoParams{
        timeFormat: "iso8601",
    }
    
    switch unit {
    case "imperial":
        params.tempUnit = "fahrenheit"
        params.windUnit = "mph"
        params.precipUnit = "inch"
    case "metric":
        params.tempUnit = "celsius"
        params.windUnit = "kmh"
        params.precipUnit = "mm"
    case "uk hybrid":
        params.tempUnit = "celsius"
        params.windUnit = "mph"
        params.precipUnit = "mm"
    default:
        return params, fmt.Errorf("unit must be one of 'imperial', 'metric', or 'uk hybrid'; not %q", unit)
    }
    return params, nil
}

// OpenMeteo response structures
type openMeteoResponse struct {
    Latitude             float64                 `json:"latitude"`
    Longitude            float64                 `json:"longitude"`
    Elevation            float64                 `json:"elevation"`
    GenerationTimeMs     float64                 `json:"generationtime_ms"`
    UtcOffsetSeconds     int                     `json:"utc_offset_seconds"`
    Timezone             string                  `json:"timezone"`
    TimezoneAbbreviation string                  `json:"timezone_abbreviation"`
    CurrentWeather       *openMeteoCurrentWeather `json:"current_weather,omitempty"`
    Daily                *openMeteoDaily         `json:"daily,omitempty"`
    DailyUnits           *openMeteoUnits         `json:"daily_units,omitempty"`
    Hourly               *openMeteoHourly        `json:"hourly,omitempty"`
    HourlyUnits          *openMeteoUnits         `json:"hourly_units,omitempty"`
}

type openMeteoCurrentWeather struct {
    Temperature      float64 `json:"temperature"`
    Windspeed       float64 `json:"windspeed"`
    WindDirection   float64 `json:"winddirection"`
    WeatherCode     int     `json:"weathercode"`
    IsDay           int     `json:"is_day"`
    Time            string  `json:"time"`
    RelativeHumidity float64 `json:"relativehumidity_2m,omitempty"`
    ApparentTemperature float64 `json:"apparent_temperature,omitempty"`
    Precipitation   float64 `json:"precipitation,omitempty"`
    Visibility      float64 `json:"visibility,omitempty"`
    CloudCover      float64 `json:"cloudcover,omitempty"`
}

type openMeteoDaily struct {
    Time                 []string  `json:"time"`
    WeatherCode          []int     `json:"weathercode"`
    TemperatureMax       []float64 `json:"temperature_2m_max"`
    TemperatureMin       []float64 `json:"temperature_2m_min"`
    SunriseIso           []string  `json:"sunrise"`
    SunsetIso            []string  `json:"sunset"`
    PrecipitationSum     []float64 `json:"precipitation_sum"`
    PrecipitationHours   []float64 `json:"precipitation_hours"`
    PrecipitationProbabilityMax []float64 `json:"precipitation_probability_max"`
    WindspeedMax         []float64 `json:"windspeed_10m_max"`
    WinddirectionDominant []int     `json:"winddirection_10m_dominant"`
    UvIndexMax           []float64 `json:"uv_index_max"`
}

type openMeteoHourly struct {
    Time                []string  `json:"time"`
    Temperature         []float64 `json:"temperature_2m"`
    PrecipitationProbability []float64 `json:"precipitation_probability"`
    Precipitation       []float64 `json:"precipitation"`
    WeatherCode         []int     `json:"weathercode"`
    Visibility          []float64 `json:"visibility"`
    Windspeed           []float64 `json:"windspeed_10m"`
    WindDirection       []float64 `json:"winddirection_10m"`
    UvIndex             []float64 `json:"uv_index"`
    IsDay               []int     `json:"is_day"`
    RelativeHumidity    []float64 `json:"relativehumidity_2m"`
    ApparentTemperature []float64 `json:"apparent_temperature"`
}

type openMeteoUnits map[string]string

func GetDailyForecast(ctx context.Context, lat, lon float64, units string) (*Forecast, error) {
    params, err := mapUnit(units)
    if err != nil {
        return nil, err
    }

    url := fmt.Sprintf(
        "https://api.open-meteo.com/v1/forecast?latitude=%f&longitude=%f&daily=weathercode,temperature_2m_max,temperature_2m_min,sunrise,sunset,precipitation_sum,precipitation_hours,precipitation_probability_max,windspeed_10m_max,winddirection_10m_dominant,uv_index_max&timeformat=%s&temperature_unit=%s&windspeed_unit=%s&precipitation_unit=%s",
        lat, lon, params.timeFormat, params.tempUnit, params.windUnit, params.precipUnit)
    
    req, err := http.NewRequestWithContext(ctx, "GET", url, nil)
    if err != nil {
        return nil, fmt.Errorf("error creating request: %w", err)
    }
    
    resp, err := http.DefaultClient.Do(req)
    if err != nil {
        return nil, fmt.Errorf("error making request: %w", err)
    }
    defer resp.Body.Close()
    
    var openMeteoResp openMeteoResponse
    if err := json.NewDecoder(resp.Body).Decode(&openMeteoResp); err != nil {
        return nil, fmt.Errorf("error decoding response: %w", err)
    }
    
    if openMeteoResp.Daily == nil {
        return nil, fmt.Errorf("no daily forecast data received")
    }

    // Convert to our format
    forecast := &Forecast{
        CalendarDayTemperatureMax: make([]int, len(openMeteoResp.Daily.Time)),
        CalendarDayTemperatureMin: make([]int, len(openMeteoResp.Daily.Time)),
        DayOfWeek:                 make([]string, len(openMeteoResp.Daily.Time)),
        MoonPhaseCode:             make([]string, len(openMeteoResp.Daily.Time)),
        MoonPhase:                 make([]string, len(openMeteoResp.Daily.Time)),
        MoonPhaseDay:              make([]int, len(openMeteoResp.Daily.Time)),
        Narrative:                 make([]string, len(openMeteoResp.Daily.Time)),
        SunriseTimeLocal:          make([]string, len(openMeteoResp.Daily.Time)),
        SunsetTimeLocal:           make([]string, len(openMeteoResp.Daily.Time)),
        MoonriseTimeLocal:         make([]string, len(openMeteoResp.Daily.Time)),
        MoonsetTimeLocal:          make([]string, len(openMeteoResp.Daily.Time)),
        Qpf:                       make([]float32, len(openMeteoResp.Daily.Time)),
        QpfSnow:                   make([]float32, len(openMeteoResp.Daily.Time)),
    }

    // Map data from Open-Meteo to our structure
    for i, timeStr := range openMeteoResp.Daily.Time {
        t, _ := time.Parse("2006-01-02", timeStr)
        forecast.DayOfWeek[i] = t.Format("Monday")
        forecast.CalendarDayTemperatureMax[i] = int(openMeteoResp.Daily.TemperatureMax[i])
        forecast.CalendarDayTemperatureMin[i] = int(openMeteoResp.Daily.TemperatureMin[i])
        forecast.SunriseTimeLocal[i] = openMeteoResp.Daily.SunriseIso[i]
        forecast.SunsetTimeLocal[i] = openMeteoResp.Daily.SunsetIso[i]
        forecast.Qpf[i] = float32(openMeteoResp.Daily.PrecipitationSum[i])
        
        // Generate a narrative based on weather code and temperatures
        weatherDesc := weatherCodeToDescription(openMeteoResp.Daily.WeatherCode[i])
        forecast.Narrative[i] = fmt.Sprintf("%s with high of %d and low of %d. %d%% chance of precipitation.", 
            weatherDesc, 
            int(openMeteoResp.Daily.TemperatureMax[i]), 
            int(openMeteoResp.Daily.TemperatureMin[i]),
            int(openMeteoResp.Daily.PrecipitationProbabilityMax[i]))
        
        // We don't have moon phase data from Open-Meteo, using placeholders
        forecast.MoonPhaseCode[i] = "N"
        forecast.MoonPhase[i] = "Not available"
        forecast.MoonPhaseDay[i] = 0
        forecast.MoonriseTimeLocal[i] = ""
        forecast.MoonsetTimeLocal[i] = ""
        forecast.QpfSnow[i] = 0 // Open-Meteo doesn't provide separate snow data in free tier
    }
    
    // Create day parts
    forecast.DayParts = []ForecastDayPart{
        {
            CloudCover:            make([]*int, len(openMeteoResp.Daily.Time)*2),
            DayOrNight:            make([]*string, len(openMeteoResp.Daily.Time)*2),
            DaypartName:           make([]*string, len(openMeteoResp.Daily.Time)*2),
            IconCode:              make([]*int, len(openMeteoResp.Daily.Time)*2),
            IconCodeExtend:        make([]*int, len(openMeteoResp.Daily.Time)*2),
            Narrative:             make([]*string, len(openMeteoResp.Daily.Time)*2),
            PrecipChance:          make([]*int, len(openMeteoResp.Daily.Time)*2),
            PrecipType:            make([]*string, len(openMeteoResp.Daily.Time)*2),
            Temperature:           make([]*int, len(openMeteoResp.Daily.Time)*2),
            WindDirectionCardinal: make([]*string, len(openMeteoResp.Daily.Time)*2),
            WindSpeed:             make([]*int, len(openMeteoResp.Daily.Time)*2),
            WxPhraseLong:          make([]*string, len(openMeteoResp.Daily.Time)*2),
        },
    }

    // Create day/night entries for each day
    for i := range openMeteoResp.Daily.Time {
        // Day
        day := "day"
        night := "night"
        dayName := fmt.Sprintf("Day %d", i+1)
        nightName := fmt.Sprintf("Night %d", i+1)
        
        dayIndex := i * 2
        nightIndex := i*2 + 1
        
        iconCode := weatherCodeToIconCode(openMeteoResp.Daily.WeatherCode[i])
        weatherDesc := weatherCodeToDescription(openMeteoResp.Daily.WeatherCode[i])
        dayNarrative := fmt.Sprintf("%s with high of %d. %d%% chance of precipitation.", 
            weatherDesc, int(openMeteoResp.Daily.TemperatureMax[i]), int(openMeteoResp.Daily.PrecipitationProbabilityMax[i]))
        nightNarrative := fmt.Sprintf("%s with low of %d. %d%% chance of precipitation.",
            weatherDesc, int(openMeteoResp.Daily.TemperatureMin[i]), int(openMeteoResp.Daily.PrecipitationProbabilityMax[i]))
        
        precipChance := int(openMeteoResp.Daily.PrecipitationProbabilityMax[i])
        
        var precipType string
        if precipChance > 0 {
            precipType = "rain" // Simplification since we don't have detailed precip type
        } else {
            precipType = ""
        }
        
        windDir := cardinalFromDegrees(openMeteoResp.Daily.WinddirectionDominant[i])
        windSpeed := int(openMeteoResp.Daily.WindspeedMax[i])
        
        // Day values
        forecast.DayParts[0].DayOrNight[dayIndex] = &day
        forecast.DayParts[0].DaypartName[dayIndex] = &dayName
        forecast.DayParts[0].IconCode[dayIndex] = &iconCode
        forecast.DayParts[0].IconCodeExtend[dayIndex] = &iconCode
        forecast.DayParts[0].Narrative[dayIndex] = &dayNarrative
        forecast.DayParts[0].PrecipChance[dayIndex] = &precipChance
        forecast.DayParts[0].PrecipType[dayIndex] = &precipType
        forecast.DayParts[0].Temperature[dayIndex] = intPtr(int(openMeteoResp.Daily.TemperatureMax[i]))
        forecast.DayParts[0].WindDirectionCardinal[dayIndex] = &windDir
        forecast.DayParts[0].WindSpeed[dayIndex] = &windSpeed
        forecast.DayParts[0].WxPhraseLong[dayIndex] = &weatherDesc
        
        // Night values
        forecast.DayParts[0].DayOrNight[nightIndex] = &night
        forecast.DayParts[0].DaypartName[nightIndex] = &nightName
        forecast.DayParts[0].IconCode[nightIndex] = &iconCode
        forecast.DayParts[0].IconCodeExtend[nightIndex] = &iconCode
        forecast.DayParts[0].Narrative[nightIndex] = &nightNarrative
        forecast.DayParts[0].PrecipChance[nightIndex] = &precipChance
        forecast.DayParts[0].PrecipType[nightIndex] = &precipType
        forecast.DayParts[0].Temperature[nightIndex] = intPtr(int(openMeteoResp.Daily.TemperatureMin[i]))
        forecast.DayParts[0].WindDirectionCardinal[nightIndex] = &windDir
        forecast.DayParts[0].WindSpeed[nightIndex] = &windSpeed
        forecast.DayParts[0].WxPhraseLong[nightIndex] = &weatherDesc
    }

    return forecast, nil
}

func GetCurrentConditions(ctx context.Context, lat, lon float64, units string) (*CurrentConditions, error) {
    params, err := mapUnit(units)
    if err != nil {
        return nil, err
    }

    url := fmt.Sprintf(
        "https://api.open-meteo.com/v1/forecast?latitude=%f&longitude=%f&current_weather=true&hourly=temperature_2m,relativehumidity_2m,apparent_temperature,precipitation,visibility,cloudcover,weathercode&daily=temperature_2m_max,temperature_2m_min,sunrise,sunset&timeformat=%s&temperature_unit=%s&windspeed_unit=%s&precipitation_unit=%s",
        lat, lon, params.timeFormat, params.tempUnit, params.windUnit, params.precipUnit)
    
    req, err := http.NewRequestWithContext(ctx, "GET", url, nil)
    if err != nil {
        return nil, fmt.Errorf("error creating request: %w", err)
    }
    
    resp, err := http.DefaultClient.Do(req)
    if err != nil {
        return nil, fmt.Errorf("error making request: %w", err)
    }
    defer resp.Body.Close()
    
    var openMeteoResp openMeteoResponse
    if err := json.NewDecoder(resp.Body).Decode(&openMeteoResp); err != nil {
        return nil, fmt.Errorf("error decoding response: %w", err)
    }
    
    if openMeteoResp.CurrentWeather == nil {
        return nil, fmt.Errorf("no current weather data received")
    }

    // Find current time in hourly data to get additional fields
    currentTime := openMeteoResp.CurrentWeather.Time
    currentTimeIndex := -1
    for i, t := range openMeteoResp.Hourly.Time {
        if strings.HasPrefix(t, currentTime) {
            currentTimeIndex = i
            break
        }
    }

    // Get day of week
    t, _ := time.Parse(time.RFC3339, openMeteoResp.CurrentWeather.Time)
    dayOfWeek := t.Format("Monday")
    
    // Create current conditions object
    conditions := &CurrentConditions{
        Temperature:           int(openMeteoResp.CurrentWeather.Temperature),
        TemperatureFeelsLike:  int(openMeteoResp.CurrentWeather.Temperature),
        WindSpeed:             int(openMeteoResp.CurrentWeather.Windspeed),
        WindDirectionCardinal: cardinalFromDegrees(int(openMeteoResp.CurrentWeather.WindDirection)),
        IconCode:              weatherCodeToIconCode(openMeteoResp.CurrentWeather.WeatherCode),
        Description:           weatherCodeToDescription(openMeteoResp.CurrentWeather.WeatherCode),
        DayOfWeek:             dayOfWeek,
    }

    // Set day or night
    if openMeteoResp.CurrentWeather.IsDay == 1 {
        conditions.DayOrNight = "D"
    } else {
        conditions.DayOrNight = "N"
    }

    // Add additional data if we found the current time in hourly data
    if currentTimeIndex >= 0 && openMeteoResp.Hourly != nil {
        conditions.RelativeHumidity = int(openMeteoResp.Hourly.RelativeHumidity[currentTimeIndex])
        conditions.Precip1Hour = float32(openMeteoResp.Hourly.Precipitation[currentTimeIndex])
        
        // Set visibility - scale to miles or km as needed
        if params.tempUnit == "fahrenheit" {
            // Convert from meters to miles
            conditions.Visibility = float32(openMeteoResp.Hourly.Visibility[currentTimeIndex] / 1609.34)
        } else {
            // Convert from meters to km
            conditions.Visibility = float32(openMeteoResp.Hourly.Visibility[currentTimeIndex] / 1000)
        }
        
        conditions.CloudCover = int(openMeteoResp.Hourly.Visibility[currentTimeIndex])
        
        // Cloud cover phrase
        if conditions.CloudCover < 10 {
            conditions.CloudCoverPhrase = "Clear"
        } else if conditions.CloudCover < 30 {
            conditions.CloudCoverPhrase = "Mostly Clear"
        } else if conditions.CloudCover < 60 {
            conditions.CloudCoverPhrase = "Partly Cloudy"
        } else if conditions.CloudCover < 90 {
            conditions.CloudCoverPhrase = "Mostly Cloudy"
        } else {
            conditions.CloudCoverPhrase = "Cloudy"
        }
    }

    // Add sunrise/sunset data
    if openMeteoResp.Daily != nil && len(openMeteoResp.Daily.SunriseIso) > 0 {
        conditions.SunriseTimeLocal = openMeteoResp.Daily.SunriseIso[0]
        conditions.SunsetTimeLocal = openMeteoResp.Daily.SunsetIso[0]
    }

    // Set min/max temps
    if openMeteoResp.Daily != nil && len(openMeteoResp.Daily.TemperatureMax) > 0 {
        conditions.TemperatureMax24Hour = int(openMeteoResp.Daily.TemperatureMax[0])
        conditions.TemperatureMin24Hour = int(openMeteoResp.Daily.TemperatureMin[0])
    }
    
    // Wind chill is same as feels like in cold conditions, otherwise same as temperature
    if conditions.TemperatureFeelsLike < conditions.Temperature {
        conditions.TemperatureWindChill = conditions.TemperatureFeelsLike
    } else {
        conditions.TemperatureWindChill = conditions.Temperature
    }

    // Set UV Index to a default value as Open-Meteo doesn't provide current UV
    if currentTimeIndex >= 0 && openMeteoResp.Hourly != nil {
        conditions.UVIndex = int(openMeteoResp.Hourly.UvIndex[currentTimeIndex])
    } else {
        conditions.UVIndex = 0
    }

    return conditions, nil
}

func GetHourlyForecast(ctx context.Context, lat, lon float64, units string) (*HourlyForecast, error) {
    params, err := mapUnit(units)
    if err != nil {
        return nil, err
    }

    url := fmt.Sprintf(
        "https://api.open-meteo.com/v1/forecast?latitude=%f&longitude=%f&hourly=temperature_2m,precipitation_probability,precipitation,weathercode,uv_index&timeformat=%s&temperature_unit=%s&windspeed_unit=%s&precipitation_unit=%s&forecast_days=2",
        lat, lon, params.timeFormat, params.tempUnit, params.windUnit, params.precipUnit)
    
    req, err := http.NewRequestWithContext(ctx, "GET", url, nil)
    if err != nil {
        return nil, fmt.Errorf("error creating request: %w", err)
    }
    
    resp, err := http.DefaultClient.Do(req)
    if err != nil {
        return nil, fmt.Errorf("error making request: %w", err)
    }
    defer resp.Body.Close()
    
    var openMeteoResp openMeteoResponse
    if err := json.NewDecoder(resp.Body).Decode(&openMeteoResp); err != nil {
        return nil, fmt.Errorf("error decoding response: %w", err)
    }
    
    if openMeteoResp.Hourly == nil {
        return nil, fmt.Errorf("no hourly forecast data received")
    }

    // Map to hourly forecast
    forecast := &HourlyForecast{
        Temperature:    make([]int, len(openMeteoResp.Hourly.Time)),
        WxPhraseLong:   make([]string, len(openMeteoResp.Hourly.Time)),
        PrecipChance:   make([]int, len(openMeteoResp.Hourly.Time)),
        PrecipType:     make([]string, len(openMeteoResp.Hourly.Time)),
        ValidTimeLocal: make([]string, len(openMeteoResp.Hourly.Time)),
        UVIndex:        make([]int, len(openMeteoResp.Hourly.Time)),
    }

    for i, timeStr := range openMeteoResp.Hourly.Time {
        forecast.Temperature[i] = int(openMeteoResp.Hourly.Temperature[i])
        forecast.WxPhraseLong[i] = weatherCodeToDescription(openMeteoResp.Hourly.WeatherCode[i])
        forecast.PrecipChance[i] = int(openMeteoResp.Hourly.PrecipitationProbability[i])
        forecast.ValidTimeLocal[i] = timeStr
        forecast.UVIndex[i] = int(openMeteoResp.Hourly.UvIndex[i])
        
        // Determine precip type (simple logic)
        if forecast.PrecipChance[i] > 0 {
            forecast.PrecipType[i] = "rain"
        } else {
            forecast.PrecipType[i] = ""
        }
    }

    return forecast, nil
}

// Helper functions
func intPtr(i int) *int {
    return &i
=======
func mapWindSpeedUnit(unit string) string {
	switch unit {
	case "e", "h":
		return "mph"
	case "m":
		return "km/h"
	}
	return ""
}

func mapTemperatureUnit(unit string) string {
	switch unit {
	case "e":
		return "°F"
	case "m", "h":
		return "°C"
	}
	return ""
}

func GetDailyForecast(ctx context.Context, lat, lon float64, units string) (*Forecast, error) {
	units, err := mapUnit(units)
	if err != nil {
		return nil, err
	}
	req, err := http.NewRequestWithContext(ctx, "GET", fmt.Sprintf("https://api.weather.com/v3/wx/forecast/daily/7day?geocode=%f,%f&units=%s&language=en_US&format=json&apiKey=%s", lat, lon, units, config.GetConfig().IBMKey), nil)
	if err != nil {
		return nil, fmt.Errorf("error creating request: %w", err)
	}
	resp, err := http.DefaultClient.Do(req)
	if err != nil {
		return nil, fmt.Errorf("error making request: %w", err)
	}
	defer resp.Body.Close()
	var forecast Forecast
	if err := json.NewDecoder(resp.Body).Decode(&forecast); err != nil {
		return nil, fmt.Errorf("error decoding response: %w", err)
	}
	forecast.WindSpeedUnit = mapWindSpeedUnit(units)
	forecast.TemperatureUnit = mapTemperatureUnit(units)
	return &forecast, nil
}

func GetCurrentConditions(ctx context.Context, lat, lon float64, units string) (*CurrentConditions, error) {
	units, err := mapUnit(units)
	if err != nil {
		return nil, err
	}
	req, err := http.NewRequestWithContext(ctx, "GET", fmt.Sprintf("https://api.weather.com/v3/wx/observations/current?geocode=%f,%f&units=%s&language=en_US&format=json&apiKey=%s", lat, lon, units, config.GetConfig().IBMKey), nil)
	if err != nil {
		return nil, fmt.Errorf("error creating request: %w", err)
	}
	resp, err := http.DefaultClient.Do(req)
	if err != nil {
		return nil, fmt.Errorf("error making request: %w", err)
	}
	defer resp.Body.Close()
	var conditions CurrentConditions
	if err := json.NewDecoder(resp.Body).Decode(&conditions); err != nil {
		return nil, fmt.Errorf("error decoding response: %w", err)
	}
	conditions.WindSpeedUnit = mapWindSpeedUnit(units)
	conditions.TemperatureUnit = mapTemperatureUnit(units)
	return &conditions, nil
}

func GetHourlyForecast(ctx context.Context, lat, lon float64, units string) (*HourlyForecast, error) {
	units, err := mapUnit(units)
	if err != nil {
		return nil, err
	}
	req, err := http.NewRequestWithContext(ctx, "GET", fmt.Sprintf("https://api.weather.com/v3/wx/forecast/hourly/2day?geocode=%f,%f&units=%s&language=en_US&format=json&apiKey=%s", lat, lon, units, config.GetConfig().IBMKey), nil)
	if err != nil {
		return nil, fmt.Errorf("error creating request: %w", err)
	}
	resp, err := http.DefaultClient.Do(req)
	if err != nil {
		return nil, fmt.Errorf("error making request: %w", err)
	}
	defer resp.Body.Close()
	var hourly HourlyForecast
	if err := json.NewDecoder(resp.Body).Decode(&hourly); err != nil {
		return nil, fmt.Errorf("error decoding response: %w", err)
	}
	hourly.TemperatureUnit = mapTemperatureUnit(units)
	return &hourly, nil
}

type Forecast struct {
	CalendarDayTemperatureMax []int             `json:"calendarDayTemperatureMax"`
	CalendarDayTemperatureMin []int             `json:"calendarDayTemperatureMin"`
	DayOfWeek                 []string          `json:"dayOfWeek"`
	MoonPhaseCode             []string          `json:"moonPhaseCode"`
	MoonPhase                 []string          `json:"moonPhase"`
	MoonPhaseDay              []int             `json:"moonPhaseDay"`
	Narrative                 []string          `json:"narrative"`
	SunriseTimeLocal          []string          `json:"sunriseTimeLocal"`
	SunsetTimeLocal           []string          `json:"sunsetTimeLocal"`
	MoonriseTimeLocal         []string          `json:"moonriseTimeLocal"`
	MoonsetTimeLocal          []string          `json:"moonsetTimeLocal"`
	Qpf                       []float32         `json:"qpf"`
	QpfSnow                   []float32         `json:"qpfSnow"`
	DayParts                  []ForecastDayPart `json:"daypart"`
	WindSpeedUnit             string            `json:"windSpeedUnit"`
	TemperatureUnit           string            `json:"temperatureUnit"`
>>>>>>> fcae1cb4
}

func cardinalFromDegrees(degrees int) string {
    directions := []string{"N", "NNE", "NE", "ENE", "E", "ESE", "SE", "SSE", "S", "SSW", "SW", "WSW", "W", "WNW", "NW", "NNW"}
    index := int((float64(degrees) + 11.25) / 22.5) % 16
    return directions[index]
}

<<<<<<< HEAD
func weatherCodeToDescription(code int) string {
    // WMO Weather interpretation codes (WW)
    // https://www.nodc.noaa.gov/archive/arc0021/0002199/1.1/data/0-data/HTML/WMO-CODE/WMO4677.HTM
    switch {
    case code == 0:
        return "Clear sky"
    case code == 1:
        return "Mainly clear"
    case code == 2:
        return "Partly cloudy"
    case code == 3:
        return "Overcast"
    case code >= 45 && code <= 48:
        return "Fog"
    case code >= 51 && code <= 55:
        return "Drizzle"
    case code >= 56 && code <= 57:
        return "Freezing Drizzle"
    case code >= 61 && code <= 65:
        return "Rain"
    case code >= 66 && code <= 67:
        return "Freezing Rain"
    case code >= 71 && code <= 75:
        return "Snow"
    case code == 77:
        return "Snow grains"
    case code >= 80 && code <= 82:
        return "Rain showers"
    case code >= 85 && code <= 86:
        return "Snow showers"
    case code == 95:
        return "Thunderstorm"
    case code >= 96 && code <= 99:
        return "Thunderstorm with hail"
    default:
        return "Unknown"
    }
}

func weatherCodeToIconCode(code int) int {
    // Map Open-Meteo weather codes to original icon codes
    // Using approximate mappings
    switch {
    case code == 0:
        return 32 // Sunny
    case code == 1:
        return 34 // Mostly Sunny
    case code == 2:
        return 30 // Partly Cloudy
    case code == 3:
        return 26 // Cloudy
    case code >= 45 && code <= 48:
        return 20 // Fog
    case code >= 51 && code <= 55:
        return 11 // Drizzle
    case code >= 56 && code <= 57:
        return 8 // Freezing Drizzle
    case code >= 61 && code <= 65:
        return 12 // Rain
    case code >= 66 && code <= 67:
        return 10 // Freezing Rain
    case code >= 71 && code <= 75:
        return 16 // Snow
    case code == 77:
        return 16 // Snow grains
    case code >= 80 && code <= 82:
        return 39 // Rain showers
    case code >= 85 && code <= 86:
        return 41 // Snow showers
    case code == 95:
        return 4 // Thunderstorm
    case code >= 96 && code <= 99:
        return 17 // Thunderstorm with hail
    default:
        return 32 // Default sunny
    }
=======
type CurrentConditions struct {
	CloudCoverPhrase      string  `json:"cloudCoverPhrase"`
	CloudCover            int     `json:"cloudCover"`
	DayOfWeek             string  `json:"dayOfWeek"`
	DayOrNight            string  `json:"dayOrNight"`
	Precip1Hour           float32 `json:"precip1Hour"`
	Precip6Hour           float32 `json:"precip6Hour"`
	Precip12Hour          float32 `json:"precip12Hour"`
	RelativeHumidity      int     `json:"relativeHumidity"`
	SunriseTimeLocal      string  `json:"sunriseTimeLocal"`
	SunsetTimeLocal       string  `json:"sunsetTimeLocal"`
	Temperature           int     `json:"temperature"`
	TemperatureFeelsLike  int     `json:"temperatureFeelsLike"`
	TemperatureMax24Hour  int     `json:"temperatureMax24Hour"`
	TemperatureMin24Hour  int     `json:"temperatureMin24Hour"`
	TemperatureWindChill  int     `json:"temperatureWindChill"`
	TemperatureUnit       string  `json:"temperatureUnit"`
	UVIndex               int     `json:"uvIndex"`
	Visibility            float32 `json:"visibility"`
	WindDirectionCardinal string  `json:"windDirectionCardinal"`
	WindSpeed             int     `json:"windSpeed"`
	WindSpeedUnit         string  `json:"windSpeedUnit"`
	WindGust              int     `json:"windGust"`
	Description           string  `json:"wxPhraseLong"`
	IconCode              int     `json:"iconCode"`
}

type HourlyForecast struct {
	WxPhraseLong    []string `json:"wxPhraseLong"`
	Temperature     []int    `json:"temperature"`
	PrecipChance    []int    `json:"precipChance"`
	PrecipType      []string `json:"precipType"`
	ValidTimeLocal  []string `json:"validTimeLocal"`
	UVIndex         []int    `json:"uvIndex"`
	TemperatureUnit string   `json:"temperatureUnit"`
>>>>>>> fcae1cb4
}<|MERGE_RESOLUTION|>--- conflicted
+++ resolved
@@ -15,733 +15,587 @@
 package weather
 
 import (
-    "context"
-    "encoding/json"
-    "fmt"
-    "net/http"
-    "strings"
-    "time"
+	"context"
+	"encoding/json"
+	"fmt"
+	"net/http"
+	"strings"
+	"time"
 )
 
 // Weather data structures for the API response
 type Forecast struct {
-    CalendarDayTemperatureMax []int
-    CalendarDayTemperatureMin []int
-    DayOfWeek                 []string
-    MoonPhaseCode             []string
-    MoonPhase                 []string
-    MoonPhaseDay              []int
-    Narrative                 []string
-    SunriseTimeLocal          []string
-    SunsetTimeLocal           []string
-    MoonriseTimeLocal         []string
-    MoonsetTimeLocal          []string
-    Qpf                       []float32
-    QpfSnow                   []float32
-    DayParts                  []ForecastDayPart
+	CalendarDayTemperatureMax []int
+	CalendarDayTemperatureMin []int
+	DayOfWeek                 []string
+	MoonPhaseCode             []string
+	MoonPhase                 []string
+	MoonPhaseDay              []int
+	Narrative                 []string
+	SunriseTimeLocal          []string
+	SunsetTimeLocal           []string
+	MoonriseTimeLocal         []string
+	MoonsetTimeLocal          []string
+	Qpf                       []float32
+	QpfSnow                   []float32
+	DayParts                  []ForecastDayPart
 }
 
 type ForecastDayPart struct {
-    CloudCover            []*int
-    DayOrNight            []*string
-    DaypartName           []*string
-    IconCode              []*int
-    IconCodeExtend        []*int
-    Narrative             []*string
-    PrecipChance          []*int
-    PrecipType            []*string
-    Temperature           []*int
-    WindDirectionCardinal []*string
-    WindSpeed             []*int
-    WxPhraseLong          []*string
+	CloudCover            []*int
+	DayOrNight            []*string
+	DaypartName           []*string
+	IconCode              []*int
+	IconCodeExtend        []*int
+	Narrative             []*string
+	PrecipChance          []*int
+	PrecipType            []*string
+	Temperature           []*int
+	WindDirectionCardinal []*string
+	WindSpeed             []*int
+	WxPhraseLong          []*string
 }
 
 type CurrentConditions struct {
-    CloudCover             int
-    CloudCoverPhrase       string
-    DayOfWeek              string
-    DayOrNight             string
-    Description            string
-    IconCode               int
-    Precip1Hour            float32
-    RelativeHumidity       int
-    SunriseTimeLocal       string
-    SunsetTimeLocal        string
-    Temperature            int
-    TemperatureFeelsLike   int
-    TemperatureMax24Hour   int
-    TemperatureMin24Hour   int
-    TemperatureWindChill   int
-    UVIndex                int
-    Visibility             float32
-    WindDirectionCardinal  string
-    WindSpeed              int
+	CloudCover            int
+	CloudCoverPhrase      string
+	DayOfWeek             string
+	DayOrNight            string
+	Description           string
+	IconCode              int
+	Precip1Hour           float32
+	RelativeHumidity      int
+	SunriseTimeLocal      string
+	SunsetTimeLocal       string
+	Temperature           int
+	TemperatureFeelsLike  int
+	TemperatureMax24Hour  int
+	TemperatureMin24Hour  int
+	TemperatureWindChill  int
+	UVIndex               int
+	Visibility            float32
+	WindDirectionCardinal string
+	WindSpeed             int
 }
 
 type HourlyForecast struct {
-    Temperature    []int
-    WxPhraseLong   []string
-    PrecipChance   []int
-    PrecipType     []string
-    ValidTimeLocal []string
-    UVIndex        []int
+	Temperature    []int
+	WxPhraseLong   []string
+	PrecipChance   []int
+	PrecipType     []string
+	ValidTimeLocal []string
+	UVIndex        []int
 }
 
 type openMeteoParams struct {
-    tempUnit    string
-    windUnit    string
-    precipUnit  string
-    timeFormat  string
-}
-
-<<<<<<< HEAD
+	tempUnit   string
+	windUnit   string
+	precipUnit string
+	timeFormat string
+}
+
 func mapUnit(unit string) (openMeteoParams, error) {
-    params := openMeteoParams{
-        timeFormat: "iso8601",
-    }
-    
-    switch unit {
-    case "imperial":
-        params.tempUnit = "fahrenheit"
-        params.windUnit = "mph"
-        params.precipUnit = "inch"
-    case "metric":
-        params.tempUnit = "celsius"
-        params.windUnit = "kmh"
-        params.precipUnit = "mm"
-    case "uk hybrid":
-        params.tempUnit = "celsius"
-        params.windUnit = "mph"
-        params.precipUnit = "mm"
-    default:
-        return params, fmt.Errorf("unit must be one of 'imperial', 'metric', or 'uk hybrid'; not %q", unit)
-    }
-    return params, nil
+	params := openMeteoParams{
+		timeFormat: "iso8601",
+	}
+
+	switch unit {
+	case "imperial":
+		params.tempUnit = "fahrenheit"
+		params.windUnit = "mph"
+		params.precipUnit = "inch"
+	case "metric":
+		params.tempUnit = "celsius"
+		params.windUnit = "kmh"
+		params.precipUnit = "mm"
+	case "uk hybrid":
+		params.tempUnit = "celsius"
+		params.windUnit = "mph"
+		params.precipUnit = "mm"
+	default:
+		return params, fmt.Errorf("unit must be one of 'imperial', 'metric', or 'uk hybrid'; not %q", unit)
+	}
+	return params, nil
 }
 
 // OpenMeteo response structures
 type openMeteoResponse struct {
-    Latitude             float64                 `json:"latitude"`
-    Longitude            float64                 `json:"longitude"`
-    Elevation            float64                 `json:"elevation"`
-    GenerationTimeMs     float64                 `json:"generationtime_ms"`
-    UtcOffsetSeconds     int                     `json:"utc_offset_seconds"`
-    Timezone             string                  `json:"timezone"`
-    TimezoneAbbreviation string                  `json:"timezone_abbreviation"`
-    CurrentWeather       *openMeteoCurrentWeather `json:"current_weather,omitempty"`
-    Daily                *openMeteoDaily         `json:"daily,omitempty"`
-    DailyUnits           *openMeteoUnits         `json:"daily_units,omitempty"`
-    Hourly               *openMeteoHourly        `json:"hourly,omitempty"`
-    HourlyUnits          *openMeteoUnits         `json:"hourly_units,omitempty"`
+	Latitude             float64                  `json:"latitude"`
+	Longitude            float64                  `json:"longitude"`
+	Elevation            float64                  `json:"elevation"`
+	GenerationTimeMs     float64                  `json:"generationtime_ms"`
+	UtcOffsetSeconds     int                      `json:"utc_offset_seconds"`
+	Timezone             string                   `json:"timezone"`
+	TimezoneAbbreviation string                   `json:"timezone_abbreviation"`
+	CurrentWeather       *openMeteoCurrentWeather `json:"current_weather,omitempty"`
+	Daily                *openMeteoDaily          `json:"daily,omitempty"`
+	DailyUnits           *openMeteoUnits          `json:"daily_units,omitempty"`
+	Hourly               *openMeteoHourly         `json:"hourly,omitempty"`
+	HourlyUnits          *openMeteoUnits          `json:"hourly_units,omitempty"`
 }
 
 type openMeteoCurrentWeather struct {
-    Temperature      float64 `json:"temperature"`
-    Windspeed       float64 `json:"windspeed"`
-    WindDirection   float64 `json:"winddirection"`
-    WeatherCode     int     `json:"weathercode"`
-    IsDay           int     `json:"is_day"`
-    Time            string  `json:"time"`
-    RelativeHumidity float64 `json:"relativehumidity_2m,omitempty"`
-    ApparentTemperature float64 `json:"apparent_temperature,omitempty"`
-    Precipitation   float64 `json:"precipitation,omitempty"`
-    Visibility      float64 `json:"visibility,omitempty"`
-    CloudCover      float64 `json:"cloudcover,omitempty"`
+	Temperature         float64 `json:"temperature"`
+	Windspeed           float64 `json:"windspeed"`
+	WindDirection       float64 `json:"winddirection"`
+	WeatherCode         int     `json:"weathercode"`
+	IsDay               int     `json:"is_day"`
+	Time                string  `json:"time"`
+	RelativeHumidity    float64 `json:"relativehumidity_2m,omitempty"`
+	ApparentTemperature float64 `json:"apparent_temperature,omitempty"`
+	Precipitation       float64 `json:"precipitation,omitempty"`
+	Visibility          float64 `json:"visibility,omitempty"`
+	CloudCover          float64 `json:"cloudcover,omitempty"`
 }
 
 type openMeteoDaily struct {
-    Time                 []string  `json:"time"`
-    WeatherCode          []int     `json:"weathercode"`
-    TemperatureMax       []float64 `json:"temperature_2m_max"`
-    TemperatureMin       []float64 `json:"temperature_2m_min"`
-    SunriseIso           []string  `json:"sunrise"`
-    SunsetIso            []string  `json:"sunset"`
-    PrecipitationSum     []float64 `json:"precipitation_sum"`
-    PrecipitationHours   []float64 `json:"precipitation_hours"`
-    PrecipitationProbabilityMax []float64 `json:"precipitation_probability_max"`
-    WindspeedMax         []float64 `json:"windspeed_10m_max"`
-    WinddirectionDominant []int     `json:"winddirection_10m_dominant"`
-    UvIndexMax           []float64 `json:"uv_index_max"`
+	Time                        []string  `json:"time"`
+	WeatherCode                 []int     `json:"weathercode"`
+	TemperatureMax              []float64 `json:"temperature_2m_max"`
+	TemperatureMin              []float64 `json:"temperature_2m_min"`
+	SunriseIso                  []string  `json:"sunrise"`
+	SunsetIso                   []string  `json:"sunset"`
+	PrecipitationSum            []float64 `json:"precipitation_sum"`
+	PrecipitationHours          []float64 `json:"precipitation_hours"`
+	PrecipitationProbabilityMax []float64 `json:"precipitation_probability_max"`
+	WindspeedMax                []float64 `json:"windspeed_10m_max"`
+	WinddirectionDominant       []int     `json:"winddirection_10m_dominant"`
+	UvIndexMax                  []float64 `json:"uv_index_max"`
 }
 
 type openMeteoHourly struct {
-    Time                []string  `json:"time"`
-    Temperature         []float64 `json:"temperature_2m"`
-    PrecipitationProbability []float64 `json:"precipitation_probability"`
-    Precipitation       []float64 `json:"precipitation"`
-    WeatherCode         []int     `json:"weathercode"`
-    Visibility          []float64 `json:"visibility"`
-    Windspeed           []float64 `json:"windspeed_10m"`
-    WindDirection       []float64 `json:"winddirection_10m"`
-    UvIndex             []float64 `json:"uv_index"`
-    IsDay               []int     `json:"is_day"`
-    RelativeHumidity    []float64 `json:"relativehumidity_2m"`
-    ApparentTemperature []float64 `json:"apparent_temperature"`
+	Time                     []string  `json:"time"`
+	Temperature              []float64 `json:"temperature_2m"`
+	PrecipitationProbability []float64 `json:"precipitation_probability"`
+	Precipitation            []float64 `json:"precipitation"`
+	WeatherCode              []int     `json:"weathercode"`
+	Visibility               []float64 `json:"visibility"`
+	Windspeed                []float64 `json:"windspeed_10m"`
+	WindDirection            []float64 `json:"winddirection_10m"`
+	UvIndex                  []float64 `json:"uv_index"`
+	IsDay                    []int     `json:"is_day"`
+	RelativeHumidity         []float64 `json:"relativehumidity_2m"`
+	ApparentTemperature      []float64 `json:"apparent_temperature"`
 }
 
 type openMeteoUnits map[string]string
 
 func GetDailyForecast(ctx context.Context, lat, lon float64, units string) (*Forecast, error) {
-    params, err := mapUnit(units)
-    if err != nil {
-        return nil, err
-    }
-
-    url := fmt.Sprintf(
-        "https://api.open-meteo.com/v1/forecast?latitude=%f&longitude=%f&daily=weathercode,temperature_2m_max,temperature_2m_min,sunrise,sunset,precipitation_sum,precipitation_hours,precipitation_probability_max,windspeed_10m_max,winddirection_10m_dominant,uv_index_max&timeformat=%s&temperature_unit=%s&windspeed_unit=%s&precipitation_unit=%s",
-        lat, lon, params.timeFormat, params.tempUnit, params.windUnit, params.precipUnit)
-    
-    req, err := http.NewRequestWithContext(ctx, "GET", url, nil)
-    if err != nil {
-        return nil, fmt.Errorf("error creating request: %w", err)
-    }
-    
-    resp, err := http.DefaultClient.Do(req)
-    if err != nil {
-        return nil, fmt.Errorf("error making request: %w", err)
-    }
-    defer resp.Body.Close()
-    
-    var openMeteoResp openMeteoResponse
-    if err := json.NewDecoder(resp.Body).Decode(&openMeteoResp); err != nil {
-        return nil, fmt.Errorf("error decoding response: %w", err)
-    }
-    
-    if openMeteoResp.Daily == nil {
-        return nil, fmt.Errorf("no daily forecast data received")
-    }
-
-    // Convert to our format
-    forecast := &Forecast{
-        CalendarDayTemperatureMax: make([]int, len(openMeteoResp.Daily.Time)),
-        CalendarDayTemperatureMin: make([]int, len(openMeteoResp.Daily.Time)),
-        DayOfWeek:                 make([]string, len(openMeteoResp.Daily.Time)),
-        MoonPhaseCode:             make([]string, len(openMeteoResp.Daily.Time)),
-        MoonPhase:                 make([]string, len(openMeteoResp.Daily.Time)),
-        MoonPhaseDay:              make([]int, len(openMeteoResp.Daily.Time)),
-        Narrative:                 make([]string, len(openMeteoResp.Daily.Time)),
-        SunriseTimeLocal:          make([]string, len(openMeteoResp.Daily.Time)),
-        SunsetTimeLocal:           make([]string, len(openMeteoResp.Daily.Time)),
-        MoonriseTimeLocal:         make([]string, len(openMeteoResp.Daily.Time)),
-        MoonsetTimeLocal:          make([]string, len(openMeteoResp.Daily.Time)),
-        Qpf:                       make([]float32, len(openMeteoResp.Daily.Time)),
-        QpfSnow:                   make([]float32, len(openMeteoResp.Daily.Time)),
-    }
-
-    // Map data from Open-Meteo to our structure
-    for i, timeStr := range openMeteoResp.Daily.Time {
-        t, _ := time.Parse("2006-01-02", timeStr)
-        forecast.DayOfWeek[i] = t.Format("Monday")
-        forecast.CalendarDayTemperatureMax[i] = int(openMeteoResp.Daily.TemperatureMax[i])
-        forecast.CalendarDayTemperatureMin[i] = int(openMeteoResp.Daily.TemperatureMin[i])
-        forecast.SunriseTimeLocal[i] = openMeteoResp.Daily.SunriseIso[i]
-        forecast.SunsetTimeLocal[i] = openMeteoResp.Daily.SunsetIso[i]
-        forecast.Qpf[i] = float32(openMeteoResp.Daily.PrecipitationSum[i])
-        
-        // Generate a narrative based on weather code and temperatures
-        weatherDesc := weatherCodeToDescription(openMeteoResp.Daily.WeatherCode[i])
-        forecast.Narrative[i] = fmt.Sprintf("%s with high of %d and low of %d. %d%% chance of precipitation.", 
-            weatherDesc, 
-            int(openMeteoResp.Daily.TemperatureMax[i]), 
-            int(openMeteoResp.Daily.TemperatureMin[i]),
-            int(openMeteoResp.Daily.PrecipitationProbabilityMax[i]))
-        
-        // We don't have moon phase data from Open-Meteo, using placeholders
-        forecast.MoonPhaseCode[i] = "N"
-        forecast.MoonPhase[i] = "Not available"
-        forecast.MoonPhaseDay[i] = 0
-        forecast.MoonriseTimeLocal[i] = ""
-        forecast.MoonsetTimeLocal[i] = ""
-        forecast.QpfSnow[i] = 0 // Open-Meteo doesn't provide separate snow data in free tier
-    }
-    
-    // Create day parts
-    forecast.DayParts = []ForecastDayPart{
-        {
-            CloudCover:            make([]*int, len(openMeteoResp.Daily.Time)*2),
-            DayOrNight:            make([]*string, len(openMeteoResp.Daily.Time)*2),
-            DaypartName:           make([]*string, len(openMeteoResp.Daily.Time)*2),
-            IconCode:              make([]*int, len(openMeteoResp.Daily.Time)*2),
-            IconCodeExtend:        make([]*int, len(openMeteoResp.Daily.Time)*2),
-            Narrative:             make([]*string, len(openMeteoResp.Daily.Time)*2),
-            PrecipChance:          make([]*int, len(openMeteoResp.Daily.Time)*2),
-            PrecipType:            make([]*string, len(openMeteoResp.Daily.Time)*2),
-            Temperature:           make([]*int, len(openMeteoResp.Daily.Time)*2),
-            WindDirectionCardinal: make([]*string, len(openMeteoResp.Daily.Time)*2),
-            WindSpeed:             make([]*int, len(openMeteoResp.Daily.Time)*2),
-            WxPhraseLong:          make([]*string, len(openMeteoResp.Daily.Time)*2),
-        },
-    }
-
-    // Create day/night entries for each day
-    for i := range openMeteoResp.Daily.Time {
-        // Day
-        day := "day"
-        night := "night"
-        dayName := fmt.Sprintf("Day %d", i+1)
-        nightName := fmt.Sprintf("Night %d", i+1)
-        
-        dayIndex := i * 2
-        nightIndex := i*2 + 1
-        
-        iconCode := weatherCodeToIconCode(openMeteoResp.Daily.WeatherCode[i])
-        weatherDesc := weatherCodeToDescription(openMeteoResp.Daily.WeatherCode[i])
-        dayNarrative := fmt.Sprintf("%s with high of %d. %d%% chance of precipitation.", 
-            weatherDesc, int(openMeteoResp.Daily.TemperatureMax[i]), int(openMeteoResp.Daily.PrecipitationProbabilityMax[i]))
-        nightNarrative := fmt.Sprintf("%s with low of %d. %d%% chance of precipitation.",
-            weatherDesc, int(openMeteoResp.Daily.TemperatureMin[i]), int(openMeteoResp.Daily.PrecipitationProbabilityMax[i]))
-        
-        precipChance := int(openMeteoResp.Daily.PrecipitationProbabilityMax[i])
-        
-        var precipType string
-        if precipChance > 0 {
-            precipType = "rain" // Simplification since we don't have detailed precip type
-        } else {
-            precipType = ""
-        }
-        
-        windDir := cardinalFromDegrees(openMeteoResp.Daily.WinddirectionDominant[i])
-        windSpeed := int(openMeteoResp.Daily.WindspeedMax[i])
-        
-        // Day values
-        forecast.DayParts[0].DayOrNight[dayIndex] = &day
-        forecast.DayParts[0].DaypartName[dayIndex] = &dayName
-        forecast.DayParts[0].IconCode[dayIndex] = &iconCode
-        forecast.DayParts[0].IconCodeExtend[dayIndex] = &iconCode
-        forecast.DayParts[0].Narrative[dayIndex] = &dayNarrative
-        forecast.DayParts[0].PrecipChance[dayIndex] = &precipChance
-        forecast.DayParts[0].PrecipType[dayIndex] = &precipType
-        forecast.DayParts[0].Temperature[dayIndex] = intPtr(int(openMeteoResp.Daily.TemperatureMax[i]))
-        forecast.DayParts[0].WindDirectionCardinal[dayIndex] = &windDir
-        forecast.DayParts[0].WindSpeed[dayIndex] = &windSpeed
-        forecast.DayParts[0].WxPhraseLong[dayIndex] = &weatherDesc
-        
-        // Night values
-        forecast.DayParts[0].DayOrNight[nightIndex] = &night
-        forecast.DayParts[0].DaypartName[nightIndex] = &nightName
-        forecast.DayParts[0].IconCode[nightIndex] = &iconCode
-        forecast.DayParts[0].IconCodeExtend[nightIndex] = &iconCode
-        forecast.DayParts[0].Narrative[nightIndex] = &nightNarrative
-        forecast.DayParts[0].PrecipChance[nightIndex] = &precipChance
-        forecast.DayParts[0].PrecipType[nightIndex] = &precipType
-        forecast.DayParts[0].Temperature[nightIndex] = intPtr(int(openMeteoResp.Daily.TemperatureMin[i]))
-        forecast.DayParts[0].WindDirectionCardinal[nightIndex] = &windDir
-        forecast.DayParts[0].WindSpeed[nightIndex] = &windSpeed
-        forecast.DayParts[0].WxPhraseLong[nightIndex] = &weatherDesc
-    }
-
-    return forecast, nil
+	params, err := mapUnit(units)
+	if err != nil {
+		return nil, err
+	}
+
+	url := fmt.Sprintf(
+		"https://api.open-meteo.com/v1/forecast?latitude=%f&longitude=%f&daily=weathercode,temperature_2m_max,temperature_2m_min,sunrise,sunset,precipitation_sum,precipitation_hours,precipitation_probability_max,windspeed_10m_max,winddirection_10m_dominant,uv_index_max&timeformat=%s&temperature_unit=%s&windspeed_unit=%s&precipitation_unit=%s",
+		lat, lon, params.timeFormat, params.tempUnit, params.windUnit, params.precipUnit)
+
+	req, err := http.NewRequestWithContext(ctx, "GET", url, nil)
+	if err != nil {
+		return nil, fmt.Errorf("error creating request: %w", err)
+	}
+
+	resp, err := http.DefaultClient.Do(req)
+	if err != nil {
+		return nil, fmt.Errorf("error making request: %w", err)
+	}
+	defer resp.Body.Close()
+
+	var openMeteoResp openMeteoResponse
+	if err := json.NewDecoder(resp.Body).Decode(&openMeteoResp); err != nil {
+		return nil, fmt.Errorf("error decoding response: %w", err)
+	}
+
+	if openMeteoResp.Daily == nil {
+		return nil, fmt.Errorf("no daily forecast data received")
+	}
+
+	// Convert to our format
+	forecast := &Forecast{
+		CalendarDayTemperatureMax: make([]int, len(openMeteoResp.Daily.Time)),
+		CalendarDayTemperatureMin: make([]int, len(openMeteoResp.Daily.Time)),
+		DayOfWeek:                 make([]string, len(openMeteoResp.Daily.Time)),
+		MoonPhaseCode:             make([]string, len(openMeteoResp.Daily.Time)),
+		MoonPhase:                 make([]string, len(openMeteoResp.Daily.Time)),
+		MoonPhaseDay:              make([]int, len(openMeteoResp.Daily.Time)),
+		Narrative:                 make([]string, len(openMeteoResp.Daily.Time)),
+		SunriseTimeLocal:          make([]string, len(openMeteoResp.Daily.Time)),
+		SunsetTimeLocal:           make([]string, len(openMeteoResp.Daily.Time)),
+		MoonriseTimeLocal:         make([]string, len(openMeteoResp.Daily.Time)),
+		MoonsetTimeLocal:          make([]string, len(openMeteoResp.Daily.Time)),
+		Qpf:                       make([]float32, len(openMeteoResp.Daily.Time)),
+		QpfSnow:                   make([]float32, len(openMeteoResp.Daily.Time)),
+	}
+
+	// Map data from Open-Meteo to our structure
+	for i, timeStr := range openMeteoResp.Daily.Time {
+		t, _ := time.Parse("2006-01-02", timeStr)
+		forecast.DayOfWeek[i] = t.Format("Monday")
+		forecast.CalendarDayTemperatureMax[i] = int(openMeteoResp.Daily.TemperatureMax[i])
+		forecast.CalendarDayTemperatureMin[i] = int(openMeteoResp.Daily.TemperatureMin[i])
+		forecast.SunriseTimeLocal[i] = openMeteoResp.Daily.SunriseIso[i]
+		forecast.SunsetTimeLocal[i] = openMeteoResp.Daily.SunsetIso[i]
+		forecast.Qpf[i] = float32(openMeteoResp.Daily.PrecipitationSum[i])
+
+		// Generate a narrative based on weather code and temperatures
+		weatherDesc := weatherCodeToDescription(openMeteoResp.Daily.WeatherCode[i])
+		forecast.Narrative[i] = fmt.Sprintf("%s with high of %d and low of %d. %d%% chance of precipitation.",
+			weatherDesc,
+			int(openMeteoResp.Daily.TemperatureMax[i]),
+			int(openMeteoResp.Daily.TemperatureMin[i]),
+			int(openMeteoResp.Daily.PrecipitationProbabilityMax[i]))
+
+		// We don't have moon phase data from Open-Meteo, using placeholders
+		forecast.MoonPhaseCode[i] = "N"
+		forecast.MoonPhase[i] = "Not available"
+		forecast.MoonPhaseDay[i] = 0
+		forecast.MoonriseTimeLocal[i] = ""
+		forecast.MoonsetTimeLocal[i] = ""
+		forecast.QpfSnow[i] = 0 // Open-Meteo doesn't provide separate snow data in free tier
+	}
+
+	// Create day parts
+	forecast.DayParts = []ForecastDayPart{
+		{
+			CloudCover:            make([]*int, len(openMeteoResp.Daily.Time)*2),
+			DayOrNight:            make([]*string, len(openMeteoResp.Daily.Time)*2),
+			DaypartName:           make([]*string, len(openMeteoResp.Daily.Time)*2),
+			IconCode:              make([]*int, len(openMeteoResp.Daily.Time)*2),
+			IconCodeExtend:        make([]*int, len(openMeteoResp.Daily.Time)*2),
+			Narrative:             make([]*string, len(openMeteoResp.Daily.Time)*2),
+			PrecipChance:          make([]*int, len(openMeteoResp.Daily.Time)*2),
+			PrecipType:            make([]*string, len(openMeteoResp.Daily.Time)*2),
+			Temperature:           make([]*int, len(openMeteoResp.Daily.Time)*2),
+			WindDirectionCardinal: make([]*string, len(openMeteoResp.Daily.Time)*2),
+			WindSpeed:             make([]*int, len(openMeteoResp.Daily.Time)*2),
+			WxPhraseLong:          make([]*string, len(openMeteoResp.Daily.Time)*2),
+		},
+	}
+
+	// Create day/night entries for each day
+	for i := range openMeteoResp.Daily.Time {
+		// Day
+		day := "day"
+		night := "night"
+		dayName := fmt.Sprintf("Day %d", i+1)
+		nightName := fmt.Sprintf("Night %d", i+1)
+
+		dayIndex := i * 2
+		nightIndex := i*2 + 1
+
+		iconCode := weatherCodeToIconCode(openMeteoResp.Daily.WeatherCode[i])
+		weatherDesc := weatherCodeToDescription(openMeteoResp.Daily.WeatherCode[i])
+		dayNarrative := fmt.Sprintf("%s with high of %d. %d%% chance of precipitation.",
+			weatherDesc, int(openMeteoResp.Daily.TemperatureMax[i]), int(openMeteoResp.Daily.PrecipitationProbabilityMax[i]))
+		nightNarrative := fmt.Sprintf("%s with low of %d. %d%% chance of precipitation.",
+			weatherDesc, int(openMeteoResp.Daily.TemperatureMin[i]), int(openMeteoResp.Daily.PrecipitationProbabilityMax[i]))
+
+		precipChance := int(openMeteoResp.Daily.PrecipitationProbabilityMax[i])
+
+		var precipType string
+		if precipChance > 0 {
+			precipType = "rain" // Simplification since we don't have detailed precip type
+		} else {
+			precipType = ""
+		}
+
+		windDir := cardinalFromDegrees(openMeteoResp.Daily.WinddirectionDominant[i])
+		windSpeed := int(openMeteoResp.Daily.WindspeedMax[i])
+
+		// Day values
+		forecast.DayParts[0].DayOrNight[dayIndex] = &day
+		forecast.DayParts[0].DaypartName[dayIndex] = &dayName
+		forecast.DayParts[0].IconCode[dayIndex] = &iconCode
+		forecast.DayParts[0].IconCodeExtend[dayIndex] = &iconCode
+		forecast.DayParts[0].Narrative[dayIndex] = &dayNarrative
+		forecast.DayParts[0].PrecipChance[dayIndex] = &precipChance
+		forecast.DayParts[0].PrecipType[dayIndex] = &precipType
+		forecast.DayParts[0].Temperature[dayIndex] = intPtr(int(openMeteoResp.Daily.TemperatureMax[i]))
+		forecast.DayParts[0].WindDirectionCardinal[dayIndex] = &windDir
+		forecast.DayParts[0].WindSpeed[dayIndex] = &windSpeed
+		forecast.DayParts[0].WxPhraseLong[dayIndex] = &weatherDesc
+
+		// Night values
+		forecast.DayParts[0].DayOrNight[nightIndex] = &night
+		forecast.DayParts[0].DaypartName[nightIndex] = &nightName
+		forecast.DayParts[0].IconCode[nightIndex] = &iconCode
+		forecast.DayParts[0].IconCodeExtend[nightIndex] = &iconCode
+		forecast.DayParts[0].Narrative[nightIndex] = &nightNarrative
+		forecast.DayParts[0].PrecipChance[nightIndex] = &precipChance
+		forecast.DayParts[0].PrecipType[nightIndex] = &precipType
+		forecast.DayParts[0].Temperature[nightIndex] = intPtr(int(openMeteoResp.Daily.TemperatureMin[i]))
+		forecast.DayParts[0].WindDirectionCardinal[nightIndex] = &windDir
+		forecast.DayParts[0].WindSpeed[nightIndex] = &windSpeed
+		forecast.DayParts[0].WxPhraseLong[nightIndex] = &weatherDesc
+	}
+
+	return forecast, nil
 }
 
 func GetCurrentConditions(ctx context.Context, lat, lon float64, units string) (*CurrentConditions, error) {
-    params, err := mapUnit(units)
-    if err != nil {
-        return nil, err
-    }
-
-    url := fmt.Sprintf(
-        "https://api.open-meteo.com/v1/forecast?latitude=%f&longitude=%f&current_weather=true&hourly=temperature_2m,relativehumidity_2m,apparent_temperature,precipitation,visibility,cloudcover,weathercode&daily=temperature_2m_max,temperature_2m_min,sunrise,sunset&timeformat=%s&temperature_unit=%s&windspeed_unit=%s&precipitation_unit=%s",
-        lat, lon, params.timeFormat, params.tempUnit, params.windUnit, params.precipUnit)
-    
-    req, err := http.NewRequestWithContext(ctx, "GET", url, nil)
-    if err != nil {
-        return nil, fmt.Errorf("error creating request: %w", err)
-    }
-    
-    resp, err := http.DefaultClient.Do(req)
-    if err != nil {
-        return nil, fmt.Errorf("error making request: %w", err)
-    }
-    defer resp.Body.Close()
-    
-    var openMeteoResp openMeteoResponse
-    if err := json.NewDecoder(resp.Body).Decode(&openMeteoResp); err != nil {
-        return nil, fmt.Errorf("error decoding response: %w", err)
-    }
-    
-    if openMeteoResp.CurrentWeather == nil {
-        return nil, fmt.Errorf("no current weather data received")
-    }
-
-    // Find current time in hourly data to get additional fields
-    currentTime := openMeteoResp.CurrentWeather.Time
-    currentTimeIndex := -1
-    for i, t := range openMeteoResp.Hourly.Time {
-        if strings.HasPrefix(t, currentTime) {
-            currentTimeIndex = i
-            break
-        }
-    }
-
-    // Get day of week
-    t, _ := time.Parse(time.RFC3339, openMeteoResp.CurrentWeather.Time)
-    dayOfWeek := t.Format("Monday")
-    
-    // Create current conditions object
-    conditions := &CurrentConditions{
-        Temperature:           int(openMeteoResp.CurrentWeather.Temperature),
-        TemperatureFeelsLike:  int(openMeteoResp.CurrentWeather.Temperature),
-        WindSpeed:             int(openMeteoResp.CurrentWeather.Windspeed),
-        WindDirectionCardinal: cardinalFromDegrees(int(openMeteoResp.CurrentWeather.WindDirection)),
-        IconCode:              weatherCodeToIconCode(openMeteoResp.CurrentWeather.WeatherCode),
-        Description:           weatherCodeToDescription(openMeteoResp.CurrentWeather.WeatherCode),
-        DayOfWeek:             dayOfWeek,
-    }
-
-    // Set day or night
-    if openMeteoResp.CurrentWeather.IsDay == 1 {
-        conditions.DayOrNight = "D"
-    } else {
-        conditions.DayOrNight = "N"
-    }
-
-    // Add additional data if we found the current time in hourly data
-    if currentTimeIndex >= 0 && openMeteoResp.Hourly != nil {
-        conditions.RelativeHumidity = int(openMeteoResp.Hourly.RelativeHumidity[currentTimeIndex])
-        conditions.Precip1Hour = float32(openMeteoResp.Hourly.Precipitation[currentTimeIndex])
-        
-        // Set visibility - scale to miles or km as needed
-        if params.tempUnit == "fahrenheit" {
-            // Convert from meters to miles
-            conditions.Visibility = float32(openMeteoResp.Hourly.Visibility[currentTimeIndex] / 1609.34)
-        } else {
-            // Convert from meters to km
-            conditions.Visibility = float32(openMeteoResp.Hourly.Visibility[currentTimeIndex] / 1000)
-        }
-        
-        conditions.CloudCover = int(openMeteoResp.Hourly.Visibility[currentTimeIndex])
-        
-        // Cloud cover phrase
-        if conditions.CloudCover < 10 {
-            conditions.CloudCoverPhrase = "Clear"
-        } else if conditions.CloudCover < 30 {
-            conditions.CloudCoverPhrase = "Mostly Clear"
-        } else if conditions.CloudCover < 60 {
-            conditions.CloudCoverPhrase = "Partly Cloudy"
-        } else if conditions.CloudCover < 90 {
-            conditions.CloudCoverPhrase = "Mostly Cloudy"
-        } else {
-            conditions.CloudCoverPhrase = "Cloudy"
-        }
-    }
-
-    // Add sunrise/sunset data
-    if openMeteoResp.Daily != nil && len(openMeteoResp.Daily.SunriseIso) > 0 {
-        conditions.SunriseTimeLocal = openMeteoResp.Daily.SunriseIso[0]
-        conditions.SunsetTimeLocal = openMeteoResp.Daily.SunsetIso[0]
-    }
-
-    // Set min/max temps
-    if openMeteoResp.Daily != nil && len(openMeteoResp.Daily.TemperatureMax) > 0 {
-        conditions.TemperatureMax24Hour = int(openMeteoResp.Daily.TemperatureMax[0])
-        conditions.TemperatureMin24Hour = int(openMeteoResp.Daily.TemperatureMin[0])
-    }
-    
-    // Wind chill is same as feels like in cold conditions, otherwise same as temperature
-    if conditions.TemperatureFeelsLike < conditions.Temperature {
-        conditions.TemperatureWindChill = conditions.TemperatureFeelsLike
-    } else {
-        conditions.TemperatureWindChill = conditions.Temperature
-    }
-
-    // Set UV Index to a default value as Open-Meteo doesn't provide current UV
-    if currentTimeIndex >= 0 && openMeteoResp.Hourly != nil {
-        conditions.UVIndex = int(openMeteoResp.Hourly.UvIndex[currentTimeIndex])
-    } else {
-        conditions.UVIndex = 0
-    }
-
-    return conditions, nil
+	params, err := mapUnit(units)
+	if err != nil {
+		return nil, err
+	}
+
+	url := fmt.Sprintf(
+		"https://api.open-meteo.com/v1/forecast?latitude=%f&longitude=%f&current_weather=true&hourly=temperature_2m,relativehumidity_2m,apparent_temperature,precipitation,visibility,cloudcover,weathercode&daily=temperature_2m_max,temperature_2m_min,sunrise,sunset&timeformat=%s&temperature_unit=%s&windspeed_unit=%s&precipitation_unit=%s",
+		lat, lon, params.timeFormat, params.tempUnit, params.windUnit, params.precipUnit)
+
+	req, err := http.NewRequestWithContext(ctx, "GET", url, nil)
+	if err != nil {
+		return nil, fmt.Errorf("error creating request: %w", err)
+	}
+
+	resp, err := http.DefaultClient.Do(req)
+	if err != nil {
+		return nil, fmt.Errorf("error making request: %w", err)
+	}
+	defer resp.Body.Close()
+
+	var openMeteoResp openMeteoResponse
+	if err := json.NewDecoder(resp.Body).Decode(&openMeteoResp); err != nil {
+		return nil, fmt.Errorf("error decoding response: %w", err)
+	}
+
+	if openMeteoResp.CurrentWeather == nil {
+		return nil, fmt.Errorf("no current weather data received")
+	}
+
+	// Find current time in hourly data to get additional fields
+	currentTime := openMeteoResp.CurrentWeather.Time
+	currentTimeIndex := -1
+	for i, t := range openMeteoResp.Hourly.Time {
+		if strings.HasPrefix(t, currentTime) {
+			currentTimeIndex = i
+			break
+		}
+	}
+
+	// Get day of week
+	t, _ := time.Parse(time.RFC3339, openMeteoResp.CurrentWeather.Time)
+	dayOfWeek := t.Format("Monday")
+
+	// Create current conditions object
+	conditions := &CurrentConditions{
+		Temperature:           int(openMeteoResp.CurrentWeather.Temperature),
+		TemperatureFeelsLike:  int(openMeteoResp.CurrentWeather.Temperature),
+		WindSpeed:             int(openMeteoResp.CurrentWeather.Windspeed),
+		WindDirectionCardinal: cardinalFromDegrees(int(openMeteoResp.CurrentWeather.WindDirection)),
+		IconCode:              weatherCodeToIconCode(openMeteoResp.CurrentWeather.WeatherCode),
+		Description:           weatherCodeToDescription(openMeteoResp.CurrentWeather.WeatherCode),
+		DayOfWeek:             dayOfWeek,
+	}
+
+	// Set day or night
+	if openMeteoResp.CurrentWeather.IsDay == 1 {
+		conditions.DayOrNight = "D"
+	} else {
+		conditions.DayOrNight = "N"
+	}
+
+	// Add additional data if we found the current time in hourly data
+	if currentTimeIndex >= 0 && openMeteoResp.Hourly != nil {
+		conditions.RelativeHumidity = int(openMeteoResp.Hourly.RelativeHumidity[currentTimeIndex])
+		conditions.Precip1Hour = float32(openMeteoResp.Hourly.Precipitation[currentTimeIndex])
+
+		// Set visibility - scale to miles or km as needed
+		if params.tempUnit == "fahrenheit" {
+			// Convert from meters to miles
+			conditions.Visibility = float32(openMeteoResp.Hourly.Visibility[currentTimeIndex] / 1609.34)
+		} else {
+			// Convert from meters to km
+			conditions.Visibility = float32(openMeteoResp.Hourly.Visibility[currentTimeIndex] / 1000)
+		}
+
+		conditions.CloudCover = int(openMeteoResp.Hourly.Visibility[currentTimeIndex])
+
+		// Cloud cover phrase
+		if conditions.CloudCover < 10 {
+			conditions.CloudCoverPhrase = "Clear"
+		} else if conditions.CloudCover < 30 {
+			conditions.CloudCoverPhrase = "Mostly Clear"
+		} else if conditions.CloudCover < 60 {
+			conditions.CloudCoverPhrase = "Partly Cloudy"
+		} else if conditions.CloudCover < 90 {
+			conditions.CloudCoverPhrase = "Mostly Cloudy"
+		} else {
+			conditions.CloudCoverPhrase = "Cloudy"
+		}
+	}
+
+	// Add sunrise/sunset data
+	if openMeteoResp.Daily != nil && len(openMeteoResp.Daily.SunriseIso) > 0 {
+		conditions.SunriseTimeLocal = openMeteoResp.Daily.SunriseIso[0]
+		conditions.SunsetTimeLocal = openMeteoResp.Daily.SunsetIso[0]
+	}
+
+	// Set min/max temps
+	if openMeteoResp.Daily != nil && len(openMeteoResp.Daily.TemperatureMax) > 0 {
+		conditions.TemperatureMax24Hour = int(openMeteoResp.Daily.TemperatureMax[0])
+		conditions.TemperatureMin24Hour = int(openMeteoResp.Daily.TemperatureMin[0])
+	}
+
+	// Wind chill is same as feels like in cold conditions, otherwise same as temperature
+	if conditions.TemperatureFeelsLike < conditions.Temperature {
+		conditions.TemperatureWindChill = conditions.TemperatureFeelsLike
+	} else {
+		conditions.TemperatureWindChill = conditions.Temperature
+	}
+
+	// Set UV Index to a default value as Open-Meteo doesn't provide current UV
+	if currentTimeIndex >= 0 && openMeteoResp.Hourly != nil {
+		conditions.UVIndex = int(openMeteoResp.Hourly.UvIndex[currentTimeIndex])
+	} else {
+		conditions.UVIndex = 0
+	}
+
+	return conditions, nil
 }
 
 func GetHourlyForecast(ctx context.Context, lat, lon float64, units string) (*HourlyForecast, error) {
-    params, err := mapUnit(units)
-    if err != nil {
-        return nil, err
-    }
-
-    url := fmt.Sprintf(
-        "https://api.open-meteo.com/v1/forecast?latitude=%f&longitude=%f&hourly=temperature_2m,precipitation_probability,precipitation,weathercode,uv_index&timeformat=%s&temperature_unit=%s&windspeed_unit=%s&precipitation_unit=%s&forecast_days=2",
-        lat, lon, params.timeFormat, params.tempUnit, params.windUnit, params.precipUnit)
-    
-    req, err := http.NewRequestWithContext(ctx, "GET", url, nil)
-    if err != nil {
-        return nil, fmt.Errorf("error creating request: %w", err)
-    }
-    
-    resp, err := http.DefaultClient.Do(req)
-    if err != nil {
-        return nil, fmt.Errorf("error making request: %w", err)
-    }
-    defer resp.Body.Close()
-    
-    var openMeteoResp openMeteoResponse
-    if err := json.NewDecoder(resp.Body).Decode(&openMeteoResp); err != nil {
-        return nil, fmt.Errorf("error decoding response: %w", err)
-    }
-    
-    if openMeteoResp.Hourly == nil {
-        return nil, fmt.Errorf("no hourly forecast data received")
-    }
-
-    // Map to hourly forecast
-    forecast := &HourlyForecast{
-        Temperature:    make([]int, len(openMeteoResp.Hourly.Time)),
-        WxPhraseLong:   make([]string, len(openMeteoResp.Hourly.Time)),
-        PrecipChance:   make([]int, len(openMeteoResp.Hourly.Time)),
-        PrecipType:     make([]string, len(openMeteoResp.Hourly.Time)),
-        ValidTimeLocal: make([]string, len(openMeteoResp.Hourly.Time)),
-        UVIndex:        make([]int, len(openMeteoResp.Hourly.Time)),
-    }
-
-    for i, timeStr := range openMeteoResp.Hourly.Time {
-        forecast.Temperature[i] = int(openMeteoResp.Hourly.Temperature[i])
-        forecast.WxPhraseLong[i] = weatherCodeToDescription(openMeteoResp.Hourly.WeatherCode[i])
-        forecast.PrecipChance[i] = int(openMeteoResp.Hourly.PrecipitationProbability[i])
-        forecast.ValidTimeLocal[i] = timeStr
-        forecast.UVIndex[i] = int(openMeteoResp.Hourly.UvIndex[i])
-        
-        // Determine precip type (simple logic)
-        if forecast.PrecipChance[i] > 0 {
-            forecast.PrecipType[i] = "rain"
-        } else {
-            forecast.PrecipType[i] = ""
-        }
-    }
-
-    return forecast, nil
+	params, err := mapUnit(units)
+	if err != nil {
+		return nil, err
+	}
+
+	url := fmt.Sprintf(
+		"https://api.open-meteo.com/v1/forecast?latitude=%f&longitude=%f&hourly=temperature_2m,precipitation_probability,precipitation,weathercode,uv_index&timeformat=%s&temperature_unit=%s&windspeed_unit=%s&precipitation_unit=%s&forecast_days=2",
+		lat, lon, params.timeFormat, params.tempUnit, params.windUnit, params.precipUnit)
+
+	req, err := http.NewRequestWithContext(ctx, "GET", url, nil)
+	if err != nil {
+		return nil, fmt.Errorf("error creating request: %w", err)
+	}
+
+	resp, err := http.DefaultClient.Do(req)
+	if err != nil {
+		return nil, fmt.Errorf("error making request: %w", err)
+	}
+	defer resp.Body.Close()
+
+	var openMeteoResp openMeteoResponse
+	if err := json.NewDecoder(resp.Body).Decode(&openMeteoResp); err != nil {
+		return nil, fmt.Errorf("error decoding response: %w", err)
+	}
+
+	if openMeteoResp.Hourly == nil {
+		return nil, fmt.Errorf("no hourly forecast data received")
+	}
+
+	// Map to hourly forecast
+	forecast := &HourlyForecast{
+		Temperature:    make([]int, len(openMeteoResp.Hourly.Time)),
+		WxPhraseLong:   make([]string, len(openMeteoResp.Hourly.Time)),
+		PrecipChance:   make([]int, len(openMeteoResp.Hourly.Time)),
+		PrecipType:     make([]string, len(openMeteoResp.Hourly.Time)),
+		ValidTimeLocal: make([]string, len(openMeteoResp.Hourly.Time)),
+		UVIndex:        make([]int, len(openMeteoResp.Hourly.Time)),
+	}
+
+	for i, timeStr := range openMeteoResp.Hourly.Time {
+		forecast.Temperature[i] = int(openMeteoResp.Hourly.Temperature[i])
+		forecast.WxPhraseLong[i] = weatherCodeToDescription(openMeteoResp.Hourly.WeatherCode[i])
+		forecast.PrecipChance[i] = int(openMeteoResp.Hourly.PrecipitationProbability[i])
+		forecast.ValidTimeLocal[i] = timeStr
+		forecast.UVIndex[i] = int(openMeteoResp.Hourly.UvIndex[i])
+
+		// Determine precip type (simple logic)
+		if forecast.PrecipChance[i] > 0 {
+			forecast.PrecipType[i] = "rain"
+		} else {
+			forecast.PrecipType[i] = ""
+		}
+	}
+
+	return forecast, nil
 }
 
 // Helper functions
 func intPtr(i int) *int {
-    return &i
-=======
-func mapWindSpeedUnit(unit string) string {
-	switch unit {
-	case "e", "h":
-		return "mph"
-	case "m":
-		return "km/h"
-	}
-	return ""
-}
-
-func mapTemperatureUnit(unit string) string {
-	switch unit {
-	case "e":
-		return "°F"
-	case "m", "h":
-		return "°C"
-	}
-	return ""
-}
-
-func GetDailyForecast(ctx context.Context, lat, lon float64, units string) (*Forecast, error) {
-	units, err := mapUnit(units)
-	if err != nil {
-		return nil, err
-	}
-	req, err := http.NewRequestWithContext(ctx, "GET", fmt.Sprintf("https://api.weather.com/v3/wx/forecast/daily/7day?geocode=%f,%f&units=%s&language=en_US&format=json&apiKey=%s", lat, lon, units, config.GetConfig().IBMKey), nil)
-	if err != nil {
-		return nil, fmt.Errorf("error creating request: %w", err)
-	}
-	resp, err := http.DefaultClient.Do(req)
-	if err != nil {
-		return nil, fmt.Errorf("error making request: %w", err)
-	}
-	defer resp.Body.Close()
-	var forecast Forecast
-	if err := json.NewDecoder(resp.Body).Decode(&forecast); err != nil {
-		return nil, fmt.Errorf("error decoding response: %w", err)
-	}
-	forecast.WindSpeedUnit = mapWindSpeedUnit(units)
-	forecast.TemperatureUnit = mapTemperatureUnit(units)
-	return &forecast, nil
-}
-
-func GetCurrentConditions(ctx context.Context, lat, lon float64, units string) (*CurrentConditions, error) {
-	units, err := mapUnit(units)
-	if err != nil {
-		return nil, err
-	}
-	req, err := http.NewRequestWithContext(ctx, "GET", fmt.Sprintf("https://api.weather.com/v3/wx/observations/current?geocode=%f,%f&units=%s&language=en_US&format=json&apiKey=%s", lat, lon, units, config.GetConfig().IBMKey), nil)
-	if err != nil {
-		return nil, fmt.Errorf("error creating request: %w", err)
-	}
-	resp, err := http.DefaultClient.Do(req)
-	if err != nil {
-		return nil, fmt.Errorf("error making request: %w", err)
-	}
-	defer resp.Body.Close()
-	var conditions CurrentConditions
-	if err := json.NewDecoder(resp.Body).Decode(&conditions); err != nil {
-		return nil, fmt.Errorf("error decoding response: %w", err)
-	}
-	conditions.WindSpeedUnit = mapWindSpeedUnit(units)
-	conditions.TemperatureUnit = mapTemperatureUnit(units)
-	return &conditions, nil
-}
-
-func GetHourlyForecast(ctx context.Context, lat, lon float64, units string) (*HourlyForecast, error) {
-	units, err := mapUnit(units)
-	if err != nil {
-		return nil, err
-	}
-	req, err := http.NewRequestWithContext(ctx, "GET", fmt.Sprintf("https://api.weather.com/v3/wx/forecast/hourly/2day?geocode=%f,%f&units=%s&language=en_US&format=json&apiKey=%s", lat, lon, units, config.GetConfig().IBMKey), nil)
-	if err != nil {
-		return nil, fmt.Errorf("error creating request: %w", err)
-	}
-	resp, err := http.DefaultClient.Do(req)
-	if err != nil {
-		return nil, fmt.Errorf("error making request: %w", err)
-	}
-	defer resp.Body.Close()
-	var hourly HourlyForecast
-	if err := json.NewDecoder(resp.Body).Decode(&hourly); err != nil {
-		return nil, fmt.Errorf("error decoding response: %w", err)
-	}
-	hourly.TemperatureUnit = mapTemperatureUnit(units)
-	return &hourly, nil
-}
-
-type Forecast struct {
-	CalendarDayTemperatureMax []int             `json:"calendarDayTemperatureMax"`
-	CalendarDayTemperatureMin []int             `json:"calendarDayTemperatureMin"`
-	DayOfWeek                 []string          `json:"dayOfWeek"`
-	MoonPhaseCode             []string          `json:"moonPhaseCode"`
-	MoonPhase                 []string          `json:"moonPhase"`
-	MoonPhaseDay              []int             `json:"moonPhaseDay"`
-	Narrative                 []string          `json:"narrative"`
-	SunriseTimeLocal          []string          `json:"sunriseTimeLocal"`
-	SunsetTimeLocal           []string          `json:"sunsetTimeLocal"`
-	MoonriseTimeLocal         []string          `json:"moonriseTimeLocal"`
-	MoonsetTimeLocal          []string          `json:"moonsetTimeLocal"`
-	Qpf                       []float32         `json:"qpf"`
-	QpfSnow                   []float32         `json:"qpfSnow"`
-	DayParts                  []ForecastDayPart `json:"daypart"`
-	WindSpeedUnit             string            `json:"windSpeedUnit"`
-	TemperatureUnit           string            `json:"temperatureUnit"`
->>>>>>> fcae1cb4
+	return &i
 }
 
 func cardinalFromDegrees(degrees int) string {
-    directions := []string{"N", "NNE", "NE", "ENE", "E", "ESE", "SE", "SSE", "S", "SSW", "SW", "WSW", "W", "WNW", "NW", "NNW"}
-    index := int((float64(degrees) + 11.25) / 22.5) % 16
-    return directions[index]
-}
-
-<<<<<<< HEAD
+	directions := []string{"N", "NNE", "NE", "ENE", "E", "ESE", "SE", "SSE", "S", "SSW", "SW", "WSW", "W", "WNW", "NW", "NNW"}
+	index := int((float64(degrees)+11.25)/22.5) % 16
+	return directions[index]
+}
+
 func weatherCodeToDescription(code int) string {
-    // WMO Weather interpretation codes (WW)
-    // https://www.nodc.noaa.gov/archive/arc0021/0002199/1.1/data/0-data/HTML/WMO-CODE/WMO4677.HTM
-    switch {
-    case code == 0:
-        return "Clear sky"
-    case code == 1:
-        return "Mainly clear"
-    case code == 2:
-        return "Partly cloudy"
-    case code == 3:
-        return "Overcast"
-    case code >= 45 && code <= 48:
-        return "Fog"
-    case code >= 51 && code <= 55:
-        return "Drizzle"
-    case code >= 56 && code <= 57:
-        return "Freezing Drizzle"
-    case code >= 61 && code <= 65:
-        return "Rain"
-    case code >= 66 && code <= 67:
-        return "Freezing Rain"
-    case code >= 71 && code <= 75:
-        return "Snow"
-    case code == 77:
-        return "Snow grains"
-    case code >= 80 && code <= 82:
-        return "Rain showers"
-    case code >= 85 && code <= 86:
-        return "Snow showers"
-    case code == 95:
-        return "Thunderstorm"
-    case code >= 96 && code <= 99:
-        return "Thunderstorm with hail"
-    default:
-        return "Unknown"
-    }
+	// WMO Weather interpretation codes (WW)
+	// https://www.nodc.noaa.gov/archive/arc0021/0002199/1.1/data/0-data/HTML/WMO-CODE/WMO4677.HTM
+	switch {
+	case code == 0:
+		return "Clear sky"
+	case code == 1:
+		return "Mainly clear"
+	case code == 2:
+		return "Partly cloudy"
+	case code == 3:
+		return "Overcast"
+	case code >= 45 && code <= 48:
+		return "Fog"
+	case code >= 51 && code <= 55:
+		return "Drizzle"
+	case code >= 56 && code <= 57:
+		return "Freezing Drizzle"
+	case code >= 61 && code <= 65:
+		return "Rain"
+	case code >= 66 && code <= 67:
+		return "Freezing Rain"
+	case code >= 71 && code <= 75:
+		return "Snow"
+	case code == 77:
+		return "Snow grains"
+	case code >= 80 && code <= 82:
+		return "Rain showers"
+	case code >= 85 && code <= 86:
+		return "Snow showers"
+	case code == 95:
+		return "Thunderstorm"
+	case code >= 96 && code <= 99:
+		return "Thunderstorm with hail"
+	default:
+		return "Unknown"
+	}
 }
 
 func weatherCodeToIconCode(code int) int {
-    // Map Open-Meteo weather codes to original icon codes
-    // Using approximate mappings
-    switch {
-    case code == 0:
-        return 32 // Sunny
-    case code == 1:
-        return 34 // Mostly Sunny
-    case code == 2:
-        return 30 // Partly Cloudy
-    case code == 3:
-        return 26 // Cloudy
-    case code >= 45 && code <= 48:
-        return 20 // Fog
-    case code >= 51 && code <= 55:
-        return 11 // Drizzle
-    case code >= 56 && code <= 57:
-        return 8 // Freezing Drizzle
-    case code >= 61 && code <= 65:
-        return 12 // Rain
-    case code >= 66 && code <= 67:
-        return 10 // Freezing Rain
-    case code >= 71 && code <= 75:
-        return 16 // Snow
-    case code == 77:
-        return 16 // Snow grains
-    case code >= 80 && code <= 82:
-        return 39 // Rain showers
-    case code >= 85 && code <= 86:
-        return 41 // Snow showers
-    case code == 95:
-        return 4 // Thunderstorm
-    case code >= 96 && code <= 99:
-        return 17 // Thunderstorm with hail
-    default:
-        return 32 // Default sunny
-    }
-=======
-type CurrentConditions struct {
-	CloudCoverPhrase      string  `json:"cloudCoverPhrase"`
-	CloudCover            int     `json:"cloudCover"`
-	DayOfWeek             string  `json:"dayOfWeek"`
-	DayOrNight            string  `json:"dayOrNight"`
-	Precip1Hour           float32 `json:"precip1Hour"`
-	Precip6Hour           float32 `json:"precip6Hour"`
-	Precip12Hour          float32 `json:"precip12Hour"`
-	RelativeHumidity      int     `json:"relativeHumidity"`
-	SunriseTimeLocal      string  `json:"sunriseTimeLocal"`
-	SunsetTimeLocal       string  `json:"sunsetTimeLocal"`
-	Temperature           int     `json:"temperature"`
-	TemperatureFeelsLike  int     `json:"temperatureFeelsLike"`
-	TemperatureMax24Hour  int     `json:"temperatureMax24Hour"`
-	TemperatureMin24Hour  int     `json:"temperatureMin24Hour"`
-	TemperatureWindChill  int     `json:"temperatureWindChill"`
-	TemperatureUnit       string  `json:"temperatureUnit"`
-	UVIndex               int     `json:"uvIndex"`
-	Visibility            float32 `json:"visibility"`
-	WindDirectionCardinal string  `json:"windDirectionCardinal"`
-	WindSpeed             int     `json:"windSpeed"`
-	WindSpeedUnit         string  `json:"windSpeedUnit"`
-	WindGust              int     `json:"windGust"`
-	Description           string  `json:"wxPhraseLong"`
-	IconCode              int     `json:"iconCode"`
-}
-
-type HourlyForecast struct {
-	WxPhraseLong    []string `json:"wxPhraseLong"`
-	Temperature     []int    `json:"temperature"`
-	PrecipChance    []int    `json:"precipChance"`
-	PrecipType      []string `json:"precipType"`
-	ValidTimeLocal  []string `json:"validTimeLocal"`
-	UVIndex         []int    `json:"uvIndex"`
-	TemperatureUnit string   `json:"temperatureUnit"`
->>>>>>> fcae1cb4
+	// Map Open-Meteo weather codes to original icon codes
+	// Using approximate mappings
+	switch {
+	case code == 0:
+		return 32 // Sunny
+	case code == 1:
+		return 34 // Mostly Sunny
+	case code == 2:
+		return 30 // Partly Cloudy
+	case code == 3:
+		return 26 // Cloudy
+	case code >= 45 && code <= 48:
+		return 20 // Fog
+	case code >= 51 && code <= 55:
+		return 11 // Drizzle
+	case code >= 56 && code <= 57:
+		return 8 // Freezing Drizzle
+	case code >= 61 && code <= 65:
+		return 12 // Rain
+	case code >= 66 && code <= 67:
+		return 10 // Freezing Rain
+	case code >= 71 && code <= 75:
+		return 16 // Snow
+	case code == 77:
+		return 16 // Snow grains
+	case code >= 80 && code <= 82:
+		return 39 // Rain showers
+	case code >= 85 && code <= 86:
+		return 41 // Snow showers
+	case code == 95:
+		return 4 // Thunderstorm
+	case code >= 96 && code <= 99:
+		return 17 // Thunderstorm with hail
+	default:
+		return 32 // Default sunny
+	}
 }